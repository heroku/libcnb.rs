--- conflicted
+++ resolved
@@ -40,20 +40,12 @@
 pathdiff = { version = "0.2.1", optional = true }
 sha2 = { version = "0.10.8", optional = true }
 tar = { version = "0.4.40", default-features = false, optional = true }
-<<<<<<< HEAD
-thiserror = { version = "1.0.50", optional = true }
-=======
 termcolor = { version = "1.4.1", optional = true }
 thiserror = { version = "1.0.57", optional = true }
->>>>>>> f959dd1b
 toml = { workspace = true, optional = true }
 ureq = { version = "2.9.5", default-features = false, features = ["tls"], optional = true }
 
 [dev-dependencies]
-<<<<<<< HEAD
 indoc = "2.0.4"
 libcnb-test = { workspace = true }
-tempfile = "3.8.1"
-=======
-tempfile = "3.10.0"
->>>>>>> f959dd1b
+tempfile = "3.10.0"