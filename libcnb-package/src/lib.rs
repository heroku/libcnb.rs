--- conflicted
+++ resolved
@@ -13,7 +13,7 @@
 pub mod output;
 
 use crate::build::BuildpackBinaries;
-use libcnb_data::buildpack::BuildpackDescriptor;
+use libcnb_data::buildpack::{BuildpackDescriptor, BuildpackId};
 use libcnb_data::buildpackage::Buildpackage;
 use std::fs;
 use std::path::{Path, PathBuf};
@@ -227,8 +227,6 @@
     let mut buildpack_dirs: Vec<PathBuf> = vec![];
     find_buildpack_dirs_recursive(start_dir, ignore, &mut buildpack_dirs)?;
     Ok(buildpack_dirs)
-<<<<<<< HEAD
-=======
 }
 
 /// Provides a standard path to use for storing a compiled buildpack's artifacts.
@@ -242,7 +240,7 @@
     package_dir
         .join(target_triple)
         .join(if is_release { "release" } else { "debug" })
-        .join(default_buildpack_directory_name(buildpack_id))
+        .join(output::default_buildpack_directory_name(buildpack_id))
 }
 
 /// Returns the path of the root workspace directory for a Rust Cargo project. This is often a useful
@@ -313,5 +311,4 @@
             PathBuf::from("/package/x86_64-unknown-linux-musl/release/some-org_with-buildpack")
         );
     }
->>>>>>> 1b030a19
 }