--- conflicted
+++ resolved
@@ -8,11 +8,8 @@
 use crate::buildpack_package::BuildpackPackage;
 use crate::CargoProfile;
 use libcnb_data::buildpack::BuildpackId;
-<<<<<<< HEAD
 use libcnb_data::buildpackage::Buildpackage;
 use std::fs;
-=======
->>>>>>> 8e8483ee
 use std::path::{Path, PathBuf};
 
 /// Create a function that can construct the output location for a buildpack.
@@ -31,7 +28,7 @@
                 CargoProfile::Dev => "debug",
                 CargoProfile::Release => "release",
             })
-            .join(default_buildpack_directory_name(&buildpack_id))
+            .join(default_buildpack_directory_name(buildpack_id))
     }
 }
 
@@ -160,7 +157,7 @@
 pub fn assemble_meta_buildpack_directory(
     destination_path: impl AsRef<Path>,
     buildpack_package: &BuildpackPackage,
-    buildpack_output_directory_locator: &BuildpackOutputDirectoryLocator,
+    packaged_buildpack_dir_resolver: &impl Fn(&BuildpackId) -> PathBuf,
 ) -> Result<(), AssembleBuildpackDirectoryError> {
     fs::create_dir_all(destination_path.as_ref()).map_err(|e| {
         AssembleBuildpackDirectoryError::CreateBuildpackDestinationDirectory(
@@ -183,7 +180,7 @@
             .buildpackage_data
             .as_ref()
             .map_or(&default_buildpackage, |data| &data.buildpackage_descriptor),
-        buildpack_output_directory_locator,
+        packaged_buildpack_dir_resolver,
     )
     .map_err(AssembleBuildpackDirectoryError::RewriteLocalDependencies)
     .and_then(|buildpackage| {
