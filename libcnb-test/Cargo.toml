--- conflicted
+++ resolved
@@ -20,14 +20,9 @@
 libcnb-common.workspace = true
 libcnb-data.workspace = true
 libcnb-package.workspace = true
-<<<<<<< HEAD
 regex-lite = "0.1.5"
-tempfile = "3.10.0"
-thiserror = "1.0.57"
-=======
 tempfile = "3.10.1"
 thiserror = "1.0.58"
->>>>>>> 78d218ea
 
 [dev-dependencies]
 indoc = "2.0.5"
