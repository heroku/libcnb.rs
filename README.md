--- conflicted
+++ resolved
@@ -137,13 +137,8 @@
     // required exit code as well as the data written to the build plan. libcnb.rs will,
     // according to the returned value, handle both writing the build plan and exiting with
     // the correct status code for you.
-<<<<<<< HEAD
     fn detect(&self, _context: DetectContext<Self>) -> libcnb::Result<DetectResult, Self::Error> {
-        Ok(DetectResultBuilder::pass().build())
-=======
-    fn detect(&self, context: DetectContext<Self>) -> libcnb::Result<DetectResult, Self::Error> {
         DetectResultBuilder::pass().build()
->>>>>>> ef10bdb0
     }
 
     // Similar to detect, this method will be called when the CNB lifecycle executes the
@@ -151,9 +146,8 @@
     fn build(&self, context: BuildContext<Self>) -> libcnb::Result<BuildResult, Self::Error> {
         println!("Hello World!");
         println!("Build runs on stack {}!", context.stack_id);
-<<<<<<< HEAD
-
-        Ok(BuildResultBuilder::new()
+
+        BuildResultBuilder::new()
             .launch(Launch::new().process(Process::new(
                 process_type!("web"),
                 "echo",
@@ -161,10 +155,7 @@
                 false,
                 true,
             )))
-            .build())
-=======
-        BuildResultBuilder::new().build()
->>>>>>> ef10bdb0
+            .build()
     }
 }
 
