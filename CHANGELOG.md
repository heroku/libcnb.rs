# Changelog

## [Unreleased]

- Add support for `default` key in `launch.toml` in `Process` struct
- Support the new `buildpack.toml` fields `description`, `keywords` and `licenses`
- Set a minumim required Rust version of 1.56 and switch to the 2021 Rust edition
- Stack id in `buildpack.toml` can now be `*` indicating "any" stack
- LayerContentMetadata values (build, cache, launch) are now under a "types" key
- Allow ProcessType to contain a dot (`.`) character
- libcnb now targets [Buildpack API 0.6](https://github.com/buildpacks/spec/releases/tag/buildpack%2Fv0.6) <https://github.com/Malax/libcnb.rs/milestone/2>
- The `data` module can now be used without the rest of the framework by depending on the `libcnb-data` crate.
- Introduced `Buildpack` trait that needs to be implemented for each buildpack
- `cnb_runtime()` now requires a `Buildpack` instead of `detect` and `build` functions.
- `ErrorHandler` has been removed. Functionality is now part of the new `Buildpack` trait.
- `build` now returns `Result<BuildResult, E>` instead of `Result<(), E>`. Construct `BuildResult` values by using the new `BuildResultBuilder`.
- `detect` now returns `DetectResult` instead of a `DetectOutcome` enum. Construct `DetectResult` values by using the new `DetectResultBuilder`.
- `BuildContext#write_launch` was removed. Return a `Launch` value from `build` via `BuildResult` instead.
- `cnb_runtime` was renamed to `libcnb_runtime`.
- Introduced `buildpack_main` macro to initialize the framework.
- Switch to BSD 3-Clause License.
- `Generic*` implementations moved to the `generic` module.
- `LayerContentTypeTable` has been renamed to `LayerTypes`.
- Remove `PlatformEnv` and replaced it with the already existing `Env`.
- `StackId`, `ProcessType` and `BuildpackId` now implement `Deref<Target = String>`, `Borrow<String>`, `AsRef<String>` and `Display`.
- Add a more general `Default` implementation for `LayerContentMetadata`.
- Add `PartialEq` implementation for `LayerContentMetadata`.
- Add `PartialEq` and `Eq` implementations for `LayerTypes`.
- Add `LayerEnv::chainable_insert`
- `LayerEnv` and `ModificationBehavior` now implement `Clone`.
- Add `stack_id!`, `buildpack_id!` and `process_type!` macros.
- `Process::new` no longer returns a `Result` and it's `type` argument now is of type `ProcessType`. 
- Made it easier to work with buildpack errors during all phases of a `LayerLifecycle`.
- `LayerEnv` was integrated into the `LayerLifecycle`, allowing buildpack authors to both write environment variables
  in a declarative way and using them between different layers without explicit IO.
- Introduce `LayerName` for layer names to enforce layer name constraints in the CNB specification.
- Layer types are no longer part of create/update in `LayerLifecycle`. They moved up to the layer itself, allowing the
  implementation of implicit layer handling when no update or crate happens.
- New trait design for `LayerLifecycle` which also was renamed to `Layer`.
- Removed low-level layer functions from `BuildContext`. They don't fit well with the design of the library at this
  point and are potential footguns. Implementing a `Layer` should work for all use-cases.
- The `stack_id` field in `BuildContext` and `DetectContext` is now of type `StackId` instead of `String`.
- Remove `defaults` module from libcnb-data.
- Remove `Display` trait bound from `Buildpack::Error` type.
- `Stack` is now an enum with `Any` and `Specific` variants, rather than a struct.
- `StackId` no longer permits IDs of `*`, use `Stack::Any` instead.
- `BuildpackTomlError::InvalidStarStack` has been replaced by `BuildpackTomlError::InvalidAnyStack`.
- Update the Ruby example buildpack to no longer use anyhow and better demonstrate the intended way to work with errors.
- `BuildpackTomlError` has been split into `BuildpackApiError` and `StackError`.
<<<<<<< HEAD
- Add an external Cargo command for packaging libcnb buildpacks. See the README for usage.
=======
- `BuildpackApi` no longer implements `FromStr`, use `BuildpackApi::try_from()` instead.
- Fixed file extension for delimiters when writing `LayerEnv` to disk.
>>>>>>> ef10bdb0

## [0.3.0] 2021/09/17<|MERGE_RESOLUTION|>--- conflicted
+++ resolved
@@ -47,11 +47,8 @@
 - `BuildpackTomlError::InvalidStarStack` has been replaced by `BuildpackTomlError::InvalidAnyStack`.
 - Update the Ruby example buildpack to no longer use anyhow and better demonstrate the intended way to work with errors.
 - `BuildpackTomlError` has been split into `BuildpackApiError` and `StackError`.
-<<<<<<< HEAD
-- Add an external Cargo command for packaging libcnb buildpacks. See the README for usage.
-=======
 - `BuildpackApi` no longer implements `FromStr`, use `BuildpackApi::try_from()` instead.
 - Fixed file extension for delimiters when writing `LayerEnv` to disk.
->>>>>>> ef10bdb0
+- Add an external Cargo command for packaging libcnb buildpacks. See the README for usage.
 
 ## [0.3.0] 2021/09/17