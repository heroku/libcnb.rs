# Changelog

## [Unreleased]

- Add support for `default` key in `launch.toml` in `Process` struct
- Support the new `buildpack.toml` fields `description`, `keywords` and `licenses`
- Set a minumim required Rust version of 1.56 and switch to the 2021 Rust edition
- Stack id in `buildpack.toml` can now be `*` indicating "any" stack
- LayerContentMetadata values (build, cache, launch) are now under a "types" key
- Allow ProcessType to contain a dot (`.`) character
- libcnb now targets [Buildpack API 0.6](https://github.com/buildpacks/spec/releases/tag/buildpack%2Fv0.6) <https://github.com/Malax/libcnb.rs/milestone/2>
- The `data` module can now be used without the rest of the framework by depending on the `libcnb-data` crate.
- Introduced `Buildpack` trait that needs to be implemented for each buildpack
- `cnb_runtime()` now requires a `Buildpack` instead of `detect` and `build` functions.
- `ErrorHandler` has been removed. Functionality is now part of the new `Buildpack` trait.
- `build` now returns `Result<BuildResult, E>` instead of `Result<(), E>`. Construct `BuildResult` values by using the new `BuildResultBuilder`.
- `detect` now returns `DetectResult` instead of a `DetectOutcome` enum. Construct `DetectResult` values by using the new `DetectResultBuilder`.
- `BuildContext#write_launch` was removed. Return a `Launch` value from `build` via `BuildResult` instead.
- `cnb_runtime` was renamed to `libcnb_runtime`.
- Introduced `buildpack_main` macro to initialize the framework.
- Switch to BSD 3-Clause License.
- `Generic*` implementations moved to the `generic` module.
- `LayerContentTypeTable` has been renamed to `LayerTypes`.
- Remove `PlatformEnv` and replaced it with the already existing `Env`.
- `StackId`, `ProcessType` and `BuildpackId` now implement `Deref<Target = String>`, `Borrow<String>`, `AsRef<String>` and `Display`.
- Add a more general `Default` implementation for `LayerContentMetadata`.
- Add `PartialEq` implementation for `LayerContentMetadata`.
- Add `PartialEq` and `Eq` implementations for `LayerTypes`.
- Add `LayerEnv::chainable_insert`
- `LayerEnv` and `ModificationBehavior` now implement `Clone`.
- Add `stack_id!`, `buildpack_id!` and `process_type!` macros.
- `Process::new` no longer returns a `Result` and it's `type` argument now is of type `ProcessType`. 
- Made it easier to work with buildpack errors during all phases of a `LayerLifecycle`.
- `LayerEnv` was integrated into the `LayerLifecycle`, allowing buildpack authors to both write environment variables
  in a declarative way and using them between different layers without explicit IO.
- Introduce `LayerName` for layer names to enforce layer name constraints in the CNB specification.
- Layer types are no longer part of create/update in `LayerLifecycle`. They moved up to the layer itself, allowing the
  implementation of implicit layer handling when no update or crate happens.
- New trait design for `LayerLifecycle` which also was renamed to `Layer`.
- Removed low-level layer functions from `BuildContext`. They don't fit well with the design of the library at this
  point and are potential footguns. Implementing a `Layer` should work for all use-cases.
- The `stack_id` field in `BuildContext` and `DetectContext` is now of type `StackId` instead of `String`.
- Remove `defaults` module from libcnb-data.
- Remove `Display` trait bound from `Buildpack::Error` type.
- `Stack` is now an enum with `Any` and `Specific` variants, rather than a struct.
- `StackId` no longer permits IDs of `*`, use `Stack::Any` instead.
- `BuildpackTomlError::InvalidStarStack` has been replaced by `BuildpackTomlError::InvalidAnyStack`.
- Update the Ruby example buildpack to no longer use anyhow and better demonstrate the intended way to work with errors.
- `BuildpackTomlError` has been split into `BuildpackApiError` and `StackError`.
- `BuildpackApi` no longer implements `FromStr`, use `BuildpackApi::try_from()` instead.
- Fixed file extension for delimiters when writing `LayerEnv` to disk.
<<<<<<< HEAD
- Add an external Cargo command for packaging libcnb buildpacks. See the README for usage.
=======
- Fixed the `group` field on `buildpack::Order` to now be public.
>>>>>>> 92f67fdf

## [0.3.0] 2021/09/17<|MERGE_RESOLUTION|>--- conflicted
+++ resolved
@@ -49,10 +49,7 @@
 - `BuildpackTomlError` has been split into `BuildpackApiError` and `StackError`.
 - `BuildpackApi` no longer implements `FromStr`, use `BuildpackApi::try_from()` instead.
 - Fixed file extension for delimiters when writing `LayerEnv` to disk.
-<<<<<<< HEAD
+- Fixed the `group` field on `buildpack::Order` to now be public.
 - Add an external Cargo command for packaging libcnb buildpacks. See the README for usage.
-=======
-- Fixed the `group` field on `buildpack::Order` to now be public.
->>>>>>> 92f67fdf
 
 ## [0.3.0] 2021/09/17