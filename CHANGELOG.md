--- conflicted
+++ resolved
@@ -52,10 +52,7 @@
 - Fixed file extension for delimiters when writing `LayerEnv` to disk.
 - Fixed the `group` field on `buildpack::Order` to now be public.
 - Add an external Cargo command for packaging libcnb buildpacks. See the README for usage.
-<<<<<<< HEAD
-- `libcnb_data::buildpack::Buildpack` name field is now an Option.
-=======
 - `libcnb_data::build_plan::Require` fields are now public.
->>>>>>> 81210328
+- `libcnb_data::buildpack::Buildpack` name field is now an `Option`.
 
 ## [0.3.0] 2021/09/17