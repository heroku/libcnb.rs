--- conflicted
+++ resolved
@@ -28,10 +28,8 @@
 - Add `PartialEq` and `Eq` implementations for `LayerTypes`.
 - Add `LayerEnv::chainable_insert`
 - `LayerEnv` and `ModificationBehavior` now implement `Clone`.
-<<<<<<< HEAD
 - Add `stack_id!`, `buildpack_id!` and `process_type!` macros.
 - `Process::new` no longer returns a `Result` and it's `type` argument now is of type `ProcessType`. 
-=======
 - Made it easier to work with buildpack errors during all phases of a `LayerLifecycle`.
 - `LayerEnv` was integrated into the `LayerLifecycle`, allowing buildpack authors to both write environment variables
   in a declarative way and using them between different layers without explicit IO.
@@ -40,6 +38,5 @@
 - New trait design for `LayerLifecycle` which also was renamed to `Layer`.
 - Removed low-level layer functions from `BuildContext`. They don't fit well with the design of the library at this
   point and are potential footguns. Implementing a `Layer` should work for all use-cases.
->>>>>>> 5de4327c
 
 ## [0.3.0] 2021/09/17