--- conflicted
+++ resolved
@@ -11,17 +11,13 @@
 
 ### Added
 
+- `libcnb`:
+  - `LayerTypes` now implements `Copy` and `Clone`. ([#670](https://github.com/heroku/libcnb.rs/pull/670)).
 - `libcnb-data`:
   - `ExecDProgramOutputKey`, `ProcessType`, `LayerName`, `BuildpackId` and `StackId` now implement `Ord` and `PartialOrd`. ([#658](https://github.com/heroku/libcnb.rs/pull/658))
-<<<<<<< HEAD
-  - Add `generic::GenericMetadata` as a generic metadata type. Also makes it the default for `BuildpackDescriptor`, `SingleBuildpackDescriptor`, `MetaBuildpackDescriptor` and `LayerContentMetadata`. ([#664](https://github.com/heroku/libcnb.rs/pull/664))
-- `libcnb`:
-  - Struct `LayerTypes` now implements `Copy` and `Clone`. This allows injection of layer types into the struct implementing the `Layer` trait ([#670](https://github.com/heroku/libcnb.rs/pull/670)).
-=======
   - Added `generic::GenericMetadata` as a generic metadata type. Also makes it the default for `BuildpackDescriptor`, `SingleBuildpackDescriptor`, `CompositeBuildpackDescriptor` and `LayerContentMetadata`. ([#664](https://github.com/heroku/libcnb.rs/pull/664))
 - `libcnb-test`:
   - Added the `BuildpackReference::WorkspaceBuildpack` enum variant. This allows for the testing of any libcnb.rs or composite buildpack in the Cargo workspace, instead of only the buildpack of the current crate. **Note: The testing of composite buildpacks requires `pack` CLI version `>=0.30`.** ([#666](https://github.com/heroku/libcnb.rs/pull/666))
->>>>>>> 7f64bf2f
 
 ### Changed
 
