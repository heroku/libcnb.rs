# Changelog

This is the new, unified, changelog that contains changes from across all libcnb.rs crates. Before version `0.10.0`,
separate changelogs for each crate were used. If you need to refer to these old changelogs, find them named
`HISTORICAL_CHANGELOG.md` in their respective crate directories.

The format is based on [Keep a Changelog](https://keepachangelog.com/en/1.1.0/),
and this project adheres to [Semantic Versioning](https://semver.org/spec/v2.0.0.html).

## [Unreleased]

### Added
<<<<<<< HEAD

- `libcnb-test`
    - Added the macro `assert_contains_match!` for testing if a value contains a regular expression match.
    - Added the macro `assert_not_contains_match!` for testing if a value does not contain a regular expression match.

### Changed

- `libcnb`:
    - `WriteLayerError` changed to contain more specific error enums instead of generic
      ones. ([#786](https://github.com/heroku/libcnb.rs/pull/786))
=======

- `libcnb`:
  - Made `Target` (the type of `DetectContext::target` and `BuildContext::target`) public. ([#815](https://github.com/heroku/libcnb.rs/pull/815))
>>>>>>> 348e2ba0

### Changed

<<<<<<< HEAD
- `libcnb`
    - Fixed the Docker label names mentioned in the rustdocs for `ContextTarget`'s `distro_name`
      and `distro_version`. ([#811](https://github.com/heroku/libcnb.rs/pull/811))
=======
- `libcnb`:
  - `WriteLayerError` changed to contain more specific error enums instead of generic ones. ([#786](https://github.com/heroku/libcnb.rs/pull/786))
- `libcnb-data`:
  - Renamed `Target` to `BuildpackTarget` to disambiguate it from the new `libcnb::Target`. ([#815](https://github.com/heroku/libcnb.rs/pull/815))
>>>>>>> 348e2ba0

## [0.19.0] - 2024-02-23

### Added

- `libcnb-data`:
    - Reintroduced support for deserializing `[[stacks]]` in `buildpack.toml`.
      ([#789](https://github.com/heroku/libcnb.rs/pull/789))
- `libherokubuildpack`:
    - Added `buildpack_output` module. This will help buildpack authors provide consistent and delightful output to
      their buildpack users ([#721](https://github.com/heroku/libcnb.rs/pull/721))

## [0.18.0] - 2024-02-12

### Changed

- Now targets [Buildpack API 0.10](https://github.com/buildpacks/spec/releases/tag/buildpack%2Fv0.10). Buildpacks need
  to upgrade the `api` key to `0.10` in their `buildpack.toml`. ([#773](https://github.com/heroku/libcnb.rs/pull/773))
- Improved the consistency of cross-compilation assistance provided across all supported `target_triple` and host
  OS/architecture combinations. [#769](https://github.com/heroku/libcnb.rs/pull/769)
- Added cross-compilation assistance for `aarch64-unknown-linux-musl` (on macOS and ARM64 Linux)
  and `x86_64-unknown-linux-musl` (on ARM64 Linux). [#769](https://github.com/heroku/libcnb.rs/pull/769)
- Raised Minimum Supported Rust Version (MSRV) to `1.76`. ([#774](https://github.com/heroku/libcnb.rs/pull/774))
- `libcnb`:
    - Changed `Layer` interface from `&self` to `&mut self`. ([#669](https://github.com/heroku/libcnb.rs/pull/669))

### Added

- `libherokubuildpack`:
    - `MappedWrite::unwrap` for getting the wrapped `Write` back
      out. ([#765](https://github.com/heroku/libcnb.rs/pull/765))

### Removed

<<<<<<< HEAD
- Types, errors, macros and functions related to stacks. The concept of stacks has been removed from the CNB spec.
  Use `Target` instead. ([#773](https://github.com/heroku/libcnb.rs/pull/773))
=======
- Types, errors, macros and functions related to stacks. The concept of stacks has been removed from the CNB spec. Use targets instead. ([#773](https://github.com/heroku/libcnb.rs/pull/773))
>>>>>>> 348e2ba0

## [0.17.0] - 2023-12-06

### Added

- `libcnb`:
    - An optional `trace` feature has been added that emits OpenTelemetry tracing
      data to
      a [File Export](https://opentelemetry.io/docs/specs/otel/protocol/file-exporter/). ([#723](https://github.com/heroku/libcnb.rs/pull/723))

## [0.16.0] - 2023-11-17

### Changed

- Raised Minimum Supported Rust Version (MSRV) to `1.74`. ([#747](https://github.com/heroku/libcnb.rs/pull/747))
- Improved the consistency of all user-facing libcnb.rs error message
  wordings. ([#722](https://github.com/heroku/libcnb.rs/pull/722))
- The assistance error message shown when the necessary cross-compilation tools are not found now also includes
  the `rustup target add` step. ([#729](https://github.com/heroku/libcnb.rs/pull/729))
- Updated the documentation for `TestRunner::build` and `TestContext::start_container` to mention when Docker resource
  teardown occurs. ([#743](https://github.com/heroku/libcnb.rs/pull/743))

### Fixed

- `libcnb-test`:
    - Fixed incorrect error messages being shown for buildpack compilation/packaging
      failures. ([#720](https://github.com/heroku/libcnb.rs/pull/720))
    - The Docker volumes created by Pack for the build and launch layer caches are now cleaned up after each
      test. ([#741](https://github.com/heroku/libcnb.rs/pull/741))
    - The Docker image cleanup process no longer makes duplicate attempts to remove images when
      using `TestContext::rebuild`. ([#741](https://github.com/heroku/libcnb.rs/pull/741))
    - Test failures due to the Docker daemon not being installed or started no longer cause a non-unwinding panic abort
      with noisy traceback. ([#741](https://github.com/heroku/libcnb.rs/pull/741))
    - Containers created by `TestContext::start_container` are now correctly cleaned up if the container failed to
      start. ([#742](https://github.com/heroku/libcnb.rs/pull/742))

## [0.15.0] - 2023-09-25

### Added

- `libcnb`:
    - `LayerTypes` now implements `Copy` and `Clone`. ([#670](https://github.com/heroku/libcnb.rs/pull/670)).
- `libcnb-data`:
    - `ExecDProgramOutputKey`, `ProcessType`, `LayerName`, `BuildpackId` and `StackId` now implement `Ord`
      and `PartialOrd`. ([#658](https://github.com/heroku/libcnb.rs/pull/658))
    - Added `generic::GenericMetadata` as a generic metadata type. Also makes it the default
      for `BuildpackDescriptor`, `SingleBuildpackDescriptor`, `CompositeBuildpackDescriptor`
      and `LayerContentMetadata`. ([#664](https://github.com/heroku/libcnb.rs/pull/664))
- `libcnb-test`:
    - Added the `BuildpackReference::WorkspaceBuildpack` enum variant. This allows for the testing of any libcnb.rs or
      composite buildpack in the Cargo workspace, instead of only the buildpack of the current crate. **Note: The
      testing of composite buildpacks requires `pack` CLI version `>=0.30`.
      ** ([#666](https://github.com/heroku/libcnb.rs/pull/666))

### Changed

- `libcnb-data`:
    - Renamed the `buildpackage` module to `package_descriptor`, and the `Buildpackage*` types within it
      to `PackageDescriptor*`. ([#656](https://github.com/heroku/libcnb.rs/pull/656))
    - Renamed multiple types to match the new composite vs component
      buildpack [upstream terminology](https://github.com/buildpacks/spec/blob/main/buildpack.md#cnb-terminology).
      Renamed `SingleBuildpackDescriptor` to `ComponentBuildpackDescriptor`, `MetaBuildpackDescriptor`
      to `CompositeBuildpackDescriptor` and `BuildpackDescriptor::{Single,Meta}`
      to `BuildpackDescriptor::{Component,Composite}`. ([#682](https://github.com/heroku/libcnb.rs/pull/682))
- `libcnb-cargo`:
    - No longer outputs paths for non-libcnb.rs and non-meta
      buildpacks. ([#657](https://github.com/heroku/libcnb.rs/pull/657))
    - Build output for humans changed slightly, output intended for machines/scripting didn't
      change. ([#657](https://github.com/heroku/libcnb.rs/pull/657))
    - When performing buildpack detection, standard ignore files (`.ignore` and `.gitignore`) will be
      respected. ([#673](https://github.com/heroku/libcnb.rs/pull/673))
- `libcnb-test`:
    - Renamed `BuildpackReference::Crate`
      to `BuildpackReference::CurrentCrate`. ([#666](https://github.com/heroku/libcnb.rs/pull/666))

## [0.14.0] - 2023-08-18

### Added

- `libcnb-package`: Added cross-compilation assistance for
  Linux `aarch64-unknown-linux-musl`. ([#577](https://github.com/heroku/libcnb.rs/pull/577))
- `libcnb-cargo`: Added `--package-dir` command line option to control where packaged buildpacks are
  written. ([#583](https://github.com/heroku/libcnb.rs/pull/583))
- `libcnb-test`:
    - `LogOutput` now implements `std::fmt::Display`. ([#635](https://github.com/heroku/libcnb.rs/pull/635))
    - `ContainerConfig` now implements `Clone`. ([#636](https://github.com/heroku/libcnb.rs/pull/636))

### Changed

- `libcnb-cargo`: Moved the default location for packaged buildpacks from Cargo's `target/` directory to `packaged/` in
  the Cargo workspace root. This simplifies the path and stops modification of the `target/` directory which previously
  might have caching implications when other tools didn't expect non-Cargo output in that directory. Users that
  implicitly rely on the output directory need to adapt. The output of `cargo libcnb package` will refer to the new
  locations. ([#583](https://github.com/heroku/libcnb.rs/pull/583))
- `libcnb-package`:
    - buildpack target directory now contains the target triple. Users that implicitly rely on the output directory need
      to adapt. The output of `cargo libcnb package` will refer to the new
      locations. ([#580](https://github.com/heroku/libcnb.rs/pull/580))
    - `get_buildpack_target_dir` was renamed
      to `get_buildpack_package_dir` ([#583](https://github.com/heroku/libcnb.rs/pull/583))
- `libcnb-test`:
    - `ContainerContext::address_for_port` will now panic for all failure modes rather than just some, and so now
      returns `SocketAddr` directly instead of `Option<SocketAddr>`. This reduces test boilerplate due to the caller no
      longer needing to `.unwrap()` and improves debugging UX when containers crash after
      startup. ([#605](https://github.com/heroku/libcnb.rs/pull/605)
      and [#636](https://github.com/heroku/libcnb.rs/pull/636))
    - Docker commands are now run using the Docker CLI instead of Bollard and the Docker daemon
      API. ([#620](https://github.com/heroku/libcnb.rs/pull/620))
    - `ContainerConfig::entrypoint` now accepts a String rather than a vector of strings. Any arguments to the
      entrypoint should be moved to `ContainerConfig::command`. ([#620](https://github.com/heroku/libcnb.rs/pull/620))
    - Removed `TestRunner::new` since its only purpose was for advanced configuration that's no longer applicable.
      Use `TestRunner::default` instead. ([#620](https://github.com/heroku/libcnb.rs/pull/620))
    - Removed `stdout_raw` and `stderr_raw` from `LogOutput`. ([#607](https://github.com/heroku/libcnb.rs/pull/607))
    - Improved wording of panic error messages. ([#619](https://github.com/heroku/libcnb.rs/pull/619)
      and [#620](https://github.com/heroku/libcnb.rs/pull/620))
- `libherokubuildpack`: Changed the `flate2` decompression backend from `miniz_oxide`
  to `zlib`. ([#593](https://github.com/heroku/libcnb.rs/pull/593))

### Fixed

- `libcnb-test`:
    - `TestContext::run_shell_command` and `ContainerContext::shell_exec` now validate the exit code of the spawned
      commands and panic if they are non-zero. ([#620](https://github.com/heroku/libcnb.rs/pull/620))
    - `ContainerContext::expose_port` now only exposes the port to
      localhost. ([#610](https://github.com/heroku/libcnb.rs/pull/610))
    - If a test with an expected result of `PackResult::Failure` unexpectedly succeeds, the built app image is now
      correctly cleaned up. ([#625](https://github.com/heroku/libcnb.rs/pull/625))

## [0.13.0] - 2023-06-21

The highlight of this release is the `cargo libcnb package` changes to support compilation of both buildpacks and
meta-buildpacks.

### Changed

- `libcnb-cargo`: The `cargo libcnb package` command now supports compiling buildpacks and
  meta-buildpacks ([#575](https://github.com/heroku/libcnb.rs/pull/575)):
    - When used in a buildpack directory it will compile only that buildpack.
    - When used in a workspace directory it will compile all buildpacks found in subdirectories.
- `libcnb-package`: Changed `default_buildpack_directory_name` to accept
  a `BuildpackId` ([#575](https://github.com/heroku/libcnb.rs/pull/575))

### Added

- `libcnb-cargo`
    - Buildpacks can reference other buildpacks within a workspace by using `uri = "libcnb:{buildpack_id}"` as a
      dependency entry in the buildpack's [package.toml](https://buildpacks.io/docs/reference/config/package-config/)
      file. ([#575](https://github.com/heroku/libcnb.rs/pull/575))
- `libcnb-data`
    - Serialization / deserialization of [package.toml](https://buildpacks.io/docs/reference/config/package-config/)
      files supported with the `Buildpackage` struct. ([#575](https://github.com/heroku/libcnb.rs/pull/575))
- `libcnb-package`
    - Added
      `read_buildpackage_data`,
      `find_buildpack_dirs`,
      `get_buildpack_target_dir`
      to support packaging operations. ([#575](https://github.com/heroku/libcnb.rs/pull/575))
    - Added
      `buildpack_dependency::BuildpackDependency`,
      `buildpack_dependency::get_local_buildpackage_dependencies`,
      `buildpack_dependency::rewrite_buildpackage_local_dependencies`,
      `buildpack_dependency::rewrite_buildpackage_relative_path_dependencies_to_absolute`
      to support Buildpack dependency handling and packaging
      operations. ([#575](https://github.com/heroku/libcnb.rs/pull/575))
    - Added
      `buildpack_package::BuildpackPackage`,
      `buildpack_package::read_buildpack_package`
      to support libcnb.rs-based Rust packages. ([#575](https://github.com/heroku/libcnb.rs/pull/575))
    - Added
      `dependency_graph::DependencyNode`,
      `dependency_graph::create_dependency_graph`,
      `dependency_graph::get_dependencies`
      to support dependency ordering and resolution in libcnb.rs-based Rust
      packages. ([#575](https://github.com/heroku/libcnb.rs/pull/575))

## [0.12.0] - 2023-04-28

Highlight of this release is the bump
to [Buildpack API 0.9](https://github.com/buildpacks/spec/releases/tag/buildpack%2Fv0.9). This release contains breaking
changes, please refer to the items below for migration advice.

### Changed

- libcnb.rs now targets [Buildpack API 0.9](https://github.com/buildpacks/spec/releases/tag/buildpack%2Fv0.9).
  Buildpacks need to upgrade the `api` key to `0.9` in
  their `buildpack.toml`. ([#567](https://github.com/heroku/libcnb.rs/pull/567))
    - `Process` no longer supports the `direct` flag. All processes are now `direct`. Processes that need to use bash
      can use bash explicitly in the command. ([#567](https://github.com/heroku/libcnb.rs/pull/567))
    - `Process::command` has been changed to a sequence of values where the first one is the executable and any
      additional values are arguments to the executable. The already existing `args` field behaves slightly different
      now as its contents can now be overridden by the user. See
      the [upstream CNB specification](https://github.com/buildpacks/spec/blob/buildpack/v0.9/buildpack.md#launchtoml-toml)
      for details. ([#567](https://github.com/heroku/libcnb.rs/pull/567))
- `Env::get` now returns `Option<&OsString>` instead of `Option<OsString>`. This is more in line with expectations users
  have when dealing with a collection type. This is a breaking change, compile errors can be fixed by adding
  a [`Option::cloned`](https://doc.rust-lang.org/std/option/enum.Option.html#method.cloned-1) call after `Env::get` to
  get the old behaviour. In some cases, cloning might not be necessary, slightly improving the code that
  uses `Env::get`. ([#565](https://github.com/heroku/libcnb.rs/pull/565))

### Added

- `Env::get_string_lossy` as a convenience method to work with environment variables directly. Getting a value out of
  an `Env` and treating its contents as unicode is a common case. Using this new method can simplify buildpack
  code. ([#565](https://github.com/heroku/libcnb.rs/pull/565))
- `Clone` implementation for `libcnb::layer_env::Scope`. ([#566](https://github.com/heroku/libcnb.rs/pull/566))

## [0.11.5] - 2023-02-07

### Changed

- Update `toml` to `0.7.1`. If your buildpack interacts with TOML data directly, you probably want to bump
  the `toml` version in your buildpack as well. ([#556](https://github.com/heroku/libcnb.rs/pull/556))

## [0.11.4] - 2023-01-11

### Added

- libcnb-data: Store struct now supports `clone()`
  and `default()`. ([#547](https://github.com/heroku/libcnb.rs/pull/547))

## [0.11.3] - 2023-01-09

### Added

- libcnb: Add `store` field to `BuildContext`, exposing the contents of `store.toml` if
  present. ([#543](https://github.com/heroku/libcnb.rs/pull/543))

## [0.11.2] - 2022-12-15

### Fixed

- libcnb-test: `TestContext::download_sbom_files` now checks the exit code of the `pack sbom download` command it
  runs. ([#520](https://github.com/heroku/libcnb.rs/pull/520))

### Changed

- libcnb: Drop the use of the `stacker` crate when recursively removing layer
  directories. ([#517](https://github.com/heroku/libcnb.rs/pull/517))
- libcnb-cargo: Updated to Clap v4. ([#511](https://github.com/heroku/libcnb.rs/pull/511))

## Added

- libherokubuildpack: Add `command` and `write` modules for working with `std::process::Command` output
  streams. ([#535](https://github.com/heroku/libcnb.rs/pull/535))

## [0.11.1] - 2022-09-29

### Fixed

- All crates now properly include the `LICENSE` file. ([#506](https://github.com/heroku/libcnb.rs/pull/506))
- Fix `libcnb` readme file metadata which prevented vendoring `libcnb`
  via `cargo vendor`. ([#506](https://github.com/heroku/libcnb.rs/pull/506))

### Changed

- Improve the `libherokubuildpack` root module rustdocs. ([#503](https://github.com/heroku/libcnb.rs/pull/503))

## [0.11.0] - 2022-09-23

### Changed

- Bump Minimum Supported Rust Version (MSRV) to `1.64`. ([#500](https://github.com/heroku/libcnb.rs/pull/500))
- Bump minimum external dependency versions. ([#502](https://github.com/heroku/libcnb.rs/pull/502))

### Added

- Add new crate `libherokubuildpack` with common code that can be useful when implementing buildpacks with libcnb.
  Originally hosted in a separate, private, repository. Code from `libherokubuildpack` might eventually find its way
  into libcnb.rs proper. At this point, consider it an incubator. ([#495](https://github.com/heroku/libcnb.rs/pull/495))

## [0.10.0] - 2022-08-31

Highlight of this release is the bump to
[Buildpack API 0.8](https://github.com/buildpacks/spec/releases/tag/buildpack%2Fv0.8) which brings support for SBOM to
libcnb.rs. This is also the first release where all libcnb.rs crates are released at the same time and with the same
version number. See the changelog below for other changes.

### Changed

- libcnb.rs now targets [Buildpack API 0.8](https://github.com/buildpacks/spec/releases/tag/buildpack%2Fv0.8).
  Buildpacks need to upgrade the `api` key to `0.8` in
  their `buildpack.toml`. ([#489](https://github.com/heroku/libcnb.rs/pull/489))
- In accordance to the CNB specification `>=0.7`, `BuildpackId` no longer permits `sbom` as a buildpack
  id. ([#489](https://github.com/heroku/libcnb.rs/pull/489))
- Replace builder style functions from `Launch` with a dedicated `LaunchBuilder` to be more consistent with other
  builders in the library. Additionally, all fields of `Launch` can now be modified via the builder
  pattern. ([#487](https://github.com/heroku/libcnb.rs/pull/487))
- Rename `paths` field in `launch::Slice` to `path_globs` and add docs to make it clearer that these strings are Go
  standard library globs. ([#487](https://github.com/heroku/libcnb.rs/pull/487))
- Add explicit `DeleteLayerError` to provide more context when debugging layer handling
  problems. ([#488](https://github.com/heroku/libcnb.rs/pull/488))

### Fixed

- Fix `BuildpackApi` to use `u64` instead of `u32` for major and minor version
  parts. ([#489](https://github.com/heroku/libcnb.rs/pull/489))
- Fix permission issues during layer handling when the layer contains read-only
  directories. ([#488](https://github.com/heroku/libcnb.rs/pull/488))

### Added

- Add `BuildResultBuilder::build_sbom`, `BuildResultBuilder::launch_sbom` and `LayerResultBuilder::sbom` to enable
  buildpack authors to attach SBOM data for layers and launch. ([#489](https://github.com/heroku/libcnb.rs/pull/489))
- Add `sbom::SbomFormat`, describing supported SBOM formats. ([#489](https://github.com/heroku/libcnb.rs/pull/489))
- Add `Buildpack::sbom_formats` field. ([#489](https://github.com/heroku/libcnb.rs/pull/489))
- Add support for setting a working directory for launch
  processes. ([#489](https://github.com/heroku/libcnb.rs/pull/489))
- Add `TestContext::download_sbom_files` to allow testing of SBOM
  logic. ([#489](https://github.com/heroku/libcnb.rs/pull/489))

### Removed

- Remove support for legacy BOM.
  Remove `Launch::bom`, `Build::bom`, `bom::Bom`, `bom::Entry`. ([#489](https://github.com/heroku/libcnb.rs/pull/489))

[unreleased]: https://github.com/heroku/libcnb.rs/compare/v0.19.0...HEAD

[0.19.0]: https://github.com/heroku/libcnb.rs/compare/v0.18.0...v0.19.0

[0.18.0]: https://github.com/heroku/libcnb.rs/compare/v0.17.0...v0.18.0

[0.17.0]: https://github.com/heroku/libcnb.rs/compare/v0.16.0...v0.17.0

[0.16.0]: https://github.com/heroku/libcnb.rs/compare/v0.15.0...v0.16.0

[0.15.0]: https://github.com/heroku/libcnb.rs/compare/v0.14.0...v0.15.0

[0.14.0]: https://github.com/heroku/libcnb.rs/compare/v0.13.0...v0.14.0

[0.13.0]: https://github.com/heroku/libcnb.rs/compare/v0.12.0...v0.13.0

[0.12.0]: https://github.com/heroku/libcnb.rs/compare/v0.11.5...v0.12.0

[0.11.5]: https://github.com/heroku/libcnb.rs/compare/v0.11.4...v0.11.5

[0.11.4]: https://github.com/heroku/libcnb.rs/compare/v0.11.3...v0.11.4

[0.11.3]: https://github.com/heroku/libcnb.rs/compare/v0.11.2...v0.11.3

[0.11.2]: https://github.com/heroku/libcnb.rs/compare/v0.11.1...v0.11.2

[0.11.1]: https://github.com/heroku/libcnb.rs/compare/v0.11.0...v0.11.1

[0.11.0]: https://github.com/heroku/libcnb.rs/compare/v0.10.0...v0.11.0

[0.10.0]: https://github.com/heroku/libcnb.rs/compare/libcnb/v0.9.0...v0.10.0<|MERGE_RESOLUTION|>--- conflicted
+++ resolved
@@ -10,35 +10,19 @@
 ## [Unreleased]
 
 ### Added
-<<<<<<< HEAD
-
-- `libcnb-test`
-    - Added the macro `assert_contains_match!` for testing if a value contains a regular expression match.
-    - Added the macro `assert_not_contains_match!` for testing if a value does not contain a regular expression match.
-
-### Changed
-
-- `libcnb`:
-    - `WriteLayerError` changed to contain more specific error enums instead of generic
-      ones. ([#786](https://github.com/heroku/libcnb.rs/pull/786))
-=======
 
 - `libcnb`:
   - Made `Target` (the type of `DetectContext::target` and `BuildContext::target`) public. ([#815](https://github.com/heroku/libcnb.rs/pull/815))
->>>>>>> 348e2ba0
-
-### Changed
-
-<<<<<<< HEAD
-- `libcnb`
-    - Fixed the Docker label names mentioned in the rustdocs for `ContextTarget`'s `distro_name`
-      and `distro_version`. ([#811](https://github.com/heroku/libcnb.rs/pull/811))
-=======
+- `libcnb-test`
+  - Added the macro `assert_contains_match!` for testing if a value contains a regular expression match.
+  - Added the macro `assert_not_contains_match!` for testing if a value does not contain a regular expression match.
+
+### Changed
+
 - `libcnb`:
   - `WriteLayerError` changed to contain more specific error enums instead of generic ones. ([#786](https://github.com/heroku/libcnb.rs/pull/786))
 - `libcnb-data`:
   - Renamed `Target` to `BuildpackTarget` to disambiguate it from the new `libcnb::Target`. ([#815](https://github.com/heroku/libcnb.rs/pull/815))
->>>>>>> 348e2ba0
 
 ## [0.19.0] - 2024-02-23
 
@@ -73,12 +57,7 @@
 
 ### Removed
 
-<<<<<<< HEAD
-- Types, errors, macros and functions related to stacks. The concept of stacks has been removed from the CNB spec.
-  Use `Target` instead. ([#773](https://github.com/heroku/libcnb.rs/pull/773))
-=======
 - Types, errors, macros and functions related to stacks. The concept of stacks has been removed from the CNB spec. Use targets instead. ([#773](https://github.com/heroku/libcnb.rs/pull/773))
->>>>>>> 348e2ba0
 
 ## [0.17.0] - 2023-12-06
 
